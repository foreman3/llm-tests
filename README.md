# llm-orchestration

## Project Overview
The `llm-orchestration` project provides a flexible framework for building end‑to‑end pipelines around large language models (LLMs). It bundles data preparation utilities, a modular processing pipeline, and a growing collection of tools that can run either locally or via Model Context Protocol (MCP) servers. The included pipeline supports caching, asynchronous execution, embeddings, and agent-driven workflows.

## Project Structure
```
llm-orchestration
├── llm_pipeline
│   ├── __init__.py
│   ├── llm_methods.py
│   ├── pipeline.py
│   ├── plugin_loader.py
│   └── vector_store.py
├── monster_pipeline
│   ├── __init__.py
│   ├── create_embeddings.py
│   ├── query_process.py
│   └── data/
├── mcp
│   └── __init__.py
├── tools
│   ├── __init__.py
│   └── utils.py
├── plugins
│   ├── __init__.py
│   └── example_plugin.py
├── tests
│   ├── __init__.py
<<<<<<< HEAD
│   └── test_pipeline.py
├── examples
│   └── monster_pipeline
=======
│   ├── test_pipeline.py
│   ├── test_data_pipeline.csv
│   └── test_data_pipeline_embeddings.pkl
├── AGENTS.md
>>>>>>> a9e0f091
├── requirements.txt
├── requirements-dev.txt
├── setup.py
└── README.md
```

## Components


### LLM Processing Pipeline
- **Module**: `llm_pipeline`
- **Class**: `LLMPipeline`
  - **Methods**:
    - `define_steps`: Sets up the workflow for processing.
    - `add_prompt`: Adds prompts to the pipeline.
    - `process_batches`: Processes prepared data in batches.

### Utilities
- **Module**: `tools`
- **Functions**:
  - `log_message`: Logs messages for tracking.
  - `validate_input`: Validates input data for the pipeline.

### New Features
- **Response caching**: `LLMCallStep` can persist responses to disk to avoid repeated API calls.
- **Asynchronous pipeline**: `AsyncDataPipeline` runs steps concurrently when supported.
- **Vector store**: `VectorStore` allows embeddings to be persisted and queried using FAISS.
- **Data validation & logging**: `DataPipeline` automatically validates inputs and logs each step.
- **Summarization step**: `SummarizationStep` generates a report for the entire DataFrame.
- **Plugin architecture**: additional `PipelineStep` classes can be discovered from a plugin directory.
- **Agentic goal step**: `AgenticGoalStep` now supports multi-step tool use and can load built-in MCP tools for advanced agent behavior.
- **MCP servers**: remote MCP servers can be listed for use by `AgenticGoalStep` to augment local tools.
- **MCP tool discovery**: `AgenticGoalStep` automatically queries remote MCP servers for available tools when possible.

## Testing
The project includes a set of basic test cases located in the `tests` directory to ensure the functionality of the `LLMPipeline` class.

### Running the tests
Install the main requirements and additional test dependencies, then execute the test suite:

```bash
pip install -r requirements.txt
pip install -r requirements-dev.txt
pytest
```

## Installation
To set up the project, clone the repository and install the required dependencies:

```bash
git clone <repository-url>
cd llm-orchestration
pip install -r requirements.txt
pip install .  # install package
```

## Usage
After setting up the project, you can use the `LLMPipeline` class to process data through the LLM pipeline. Refer to the individual module documentation for more details on usage.

## Contributing
Contributions are welcome! Please submit a pull request or open an issue for any enhancements or bug fixes.<|MERGE_RESOLUTION|>--- conflicted
+++ resolved
@@ -27,16 +27,12 @@
 │   └── example_plugin.py
 ├── tests
 │   ├── __init__.py
-<<<<<<< HEAD
-│   └── test_pipeline.py
-├── examples
-│   └── monster_pipeline
-=======
 │   ├── test_pipeline.py
 │   ├── test_data_pipeline.csv
 │   └── test_data_pipeline_embeddings.pkl
+├── examples
+│   └── monster_pipeline
 ├── AGENTS.md
->>>>>>> a9e0f091
 ├── requirements.txt
 ├── requirements-dev.txt
 ├── setup.py
